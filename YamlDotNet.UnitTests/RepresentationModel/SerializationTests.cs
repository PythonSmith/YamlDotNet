--- conflicted
+++ resolved
@@ -1,1050 +1,1039 @@
-//  This file is part of YamlDotNet - A .NET library for YAML.
-//  Copyright (c) 2008, 2009, 2010, 2011, 2012 Antoine Aubry
-
-//  Permission is hereby granted, free of charge, to any person obtaining a copy of
-//  this software and associated documentation files (the "Software"), to deal in
-//  the Software without restriction, including without limitation the rights to
-//  use, copy, modify, merge, publish, distribute, sublicense, and/or sell copies
-//  of the Software, and to permit persons to whom the Software is furnished to do
-//  so, subject to the following conditions:
-
-//  The above copyright notice and this permission notice shall be included in all
-//  copies or substantial portions of the Software.
-
-//  THE SOFTWARE IS PROVIDED "AS IS", WITHOUT WARRANTY OF ANY KIND, EXPRESS OR
-//  IMPLIED, INCLUDING BUT NOT LIMITED TO THE WARRANTIES OF MERCHANTABILITY,
-//  FITNESS FOR A PARTICULAR PURPOSE AND NONINFRINGEMENT. IN NO EVENT SHALL THE
-//  AUTHORS OR COPYRIGHT HOLDERS BE LIABLE FOR ANY CLAIM, DAMAGES OR OTHER
-//  LIABILITY, WHETHER IN AN ACTION OF CONTRACT, TORT OR OTHERWISE, ARISING FROM,
-//  OUT OF OR IN CONNECTION WITH THE SOFTWARE OR THE USE OR OTHER DEALINGS IN THE
-//  SOFTWARE.
-
-using System;
-using System.Drawing;
-using System.Linq;
-using Xunit;
-using System.IO;
-using YamlDotNet.Core;
-using YamlDotNet.RepresentationModel.Serialization;
-using System.Reflection;
-using System.Collections;
-using System.Collections.Generic;
-using YamlDotNet.Core.Events;
-using System.Globalization;
-using System.ComponentModel;
-<<<<<<< HEAD
-using YamlDotNet.Core;
-=======
-using YamlDotNet.RepresentationModel.Serialization.NamingConventions;
->>>>>>> 77f5b0b4
-
-namespace YamlDotNet.UnitTests.RepresentationModel
-{
-	public class SerializationTests : YamlTest
-	{
-		private class X
-		{
-			private bool myFlag;
-
-			public bool MyFlag
-			{
-				get
-				{
-					return myFlag;
-				}
-				set
-				{
-					myFlag = value;
-				}
-			}
-
-			private string nothing;
-
-			public string Nothing
-			{
-				get
-				{
-					return nothing;
-				}
-				set
-				{
-					nothing = value;
-				}
-			}
-
-			private int myInt = 1234;
-
-			public int MyInt
-			{
-				get
-				{
-					return myInt;
-				}
-				set
-				{
-					myInt = value;
-				}
-			}
-
-			private double myDouble = 6789.1011;
-
-			public double MyDouble
-			{
-				get
-				{
-					return myDouble;
-				}
-				set
-				{
-					myDouble = value;
-				}
-			}
-
-			private string myString = "Hello world";
-
-			public string MyString
-			{
-				get
-				{
-					return myString;
-				}
-				set
-				{
-					myString = value;
-				}
-			}
-
-			private DateTime myDate = DateTime.Now;
-
-			public DateTime MyDate
-			{
-				get
-				{
-					return myDate;
-				}
-				set
-				{
-					myDate = value;
-				}
-			}
-
-			private TimeSpan myTimeSpan = TimeSpan.FromHours(1);
-
-			public TimeSpan MyTimeSpan
-			{
-				get
-				{
-					return myTimeSpan;
-				}
-				set
-				{
-					myTimeSpan = value;
-				}
-			}
-
-			private Point myPoint = new Point(100, 200);
-
-			public Point MyPoint
-			{
-				get
-				{
-					return myPoint;
-				}
-				set
-				{
-					myPoint = value;
-				}
-			}
-
-			private int? myNullableWithValue = 8;
-
-			public int? MyNullableWithValue
-			{
-				get { return myNullableWithValue; }
-				set { myNullableWithValue = value; }
-			}
-
-			private int? myNullableWithoutValue = null;
-
-			public int? MyNullableWithoutValue
-			{
-				get { return myNullableWithoutValue; }
-				set { myNullableWithoutValue = value; }
-			}
-		}
-
-		[Fact]
-		public void Roundtrip()
-		{
-			var serializer = new Serializer();
-
-			using (StringWriter buffer = new StringWriter())
-			{
-				X original = new X();
-				serializer.Serialize(buffer, original, SerializationOptions.Roundtrip);
-
-				Console.WriteLine(buffer.ToString());
-
-				var deserializer = new YamlSerializer(typeof(X), YamlSerializerModes.Roundtrip);
-				X copy = (X)deserializer.Deserialize(new StringReader(buffer.ToString()));
-
-				foreach (var property in typeof(X).GetProperties(BindingFlags.Public | BindingFlags.Instance))
-				{
-					if (property.CanRead && property.CanWrite)
-					{
-						Assert.Equal(
-							property.GetValue(original, null),
-							property.GetValue(copy, null)
-						);
-					}
-				}
-			}
-		}
-
-		[Fact]
-		public void RoundtripWithDefaults()
-		{
-			var serializer = new Serializer();
-
-			using (StringWriter buffer = new StringWriter())
-			{
-				X original = new X();
-				serializer.Serialize(buffer, original, SerializationOptions.Roundtrip | SerializationOptions.EmitDefaults);
-
-				Console.WriteLine(buffer.ToString());
-
-				var deserializer = new YamlSerializer(typeof(X), YamlSerializerModes.Roundtrip);
-				X copy = (X)deserializer.Deserialize(new StringReader(buffer.ToString()));
-
-				foreach (var property in typeof(X).GetProperties(BindingFlags.Public | BindingFlags.Instance))
-				{
-					if (property.CanRead && property.CanWrite)
-					{
-						Assert.Equal(
-							property.GetValue(original, null),
-							property.GetValue(copy, null)
-						);
-					}
-				}
-			}
-		}
-
-
-		private class Y
-		{
-			private Y child;
-
-			public Y Child
-			{
-				get
-				{
-					return child;
-				}
-				set
-				{
-					child = value;
-				}
-			}
-
-			private Y child2;
-
-			public Y Child2
-			{
-				get
-				{
-					return child2;
-				}
-				set
-				{
-					child2 = value;
-				}
-			}
-		}
-
-
-		[Fact]
-		public void CircularReference()
-		{
-			var serializer = new Serializer();
-
-			using (StringWriter buffer = new StringWriter())
-			{
-				Y original = new Y();
-				original.Child = new Y
-				{
-					Child = original,
-					Child2 = original
-				};
-
-				serializer.Serialize(buffer, original, typeof(Y), SerializationOptions.Roundtrip);
-
-				Console.WriteLine(buffer.ToString());
-			}
-		}
-
-		public class Z
-		{
-			public string aaa
-			{
-				get;
-				set;
-			}
-		}
-
-		[Fact]
-		public void DeserializeScalar()
-		{
-			var sut = new Deserializer();
-			object result = sut.Deserialize(YamlFile("test2.yaml"), typeof(object));
-
-			Assert.Equal("a scalar", result);
-		}
-
-		[Fact]
-		public void DeserializeExplicitType()
-		{
-			var serializer = new Deserializer();
-			object result = serializer.Deserialize(YamlFile("explicitType.yaml"), typeof(object));
-
-			Assert.True(typeof(Z).IsAssignableFrom(result.GetType()));
-			Assert.Equal("bbb", ((Z)result).aaa);
-		}
-
-		[Fact]
-		public void DeserializeDictionary()
-		{
-			YamlSerializer serializer = new YamlSerializer();
-			object result = serializer.Deserialize(YamlFile("dictionary.yaml"));
-
-			Assert.True(typeof(IDictionary<object, object>).IsAssignableFrom(result.GetType()), "The deserialized object has the wrong type.");
-
-			IDictionary<object, object> dictionary = (IDictionary<object, object>)result;
-			Assert.Equal("value1", dictionary["key1"]);
-			Assert.Equal("value2", dictionary["key2"]);
-		}
-
-		[Fact]
-		public void DeserializeExplicitDictionary()
-		{
-			YamlSerializer serializer = new YamlSerializer();
-			object result = serializer.Deserialize(YamlFile("dictionaryExplicit.yaml"));
-
-			Assert.True(typeof(IDictionary<string, int>).IsAssignableFrom(result.GetType()), "The deserialized object has the wrong type.");
-
-			IDictionary<string, int> dictionary = (IDictionary<string, int>)result;
-			Assert.Equal(1, dictionary["key1"]);
-			Assert.Equal(2, dictionary["key2"]);
-		}
-
-		[Fact]
-		public void DeserializeListOfDictionaries()
-		{
-			var serializer = new YamlSerializer<List<Dictionary<string, string>>>();
-			object result = serializer.Deserialize(YamlFile("listOfDictionaries.yaml"));
-
-			Assert.IsType<List<Dictionary<string, string>>>(result);
-
-			var list = (List<Dictionary<string, string>>)result;
-			Assert.Equal("conn1", list[0]["connection"]);
-			Assert.Equal("path1", list[0]["path"]);
-			Assert.Equal("conn2", list[1]["connection"]);
-			Assert.Equal("path2", list[1]["path"]);
-		}
-
-		[Fact]
-		public void DeserializeList()
-		{
-			YamlSerializer serializer = new YamlSerializer();
-			object result = serializer.Deserialize(YamlFile("list.yaml"));
-
-			Assert.True(typeof(IList).IsAssignableFrom(result.GetType()));
-
-			IList list = (IList)result;
-			Assert.Equal("one", list[0]);
-			Assert.Equal("two", list[1]);
-			Assert.Equal("three", list[2]);
-		}
-
-		[Fact]
-		public void DeserializeExplicitList()
-		{
-			YamlSerializer serializer = new YamlSerializer();
-			object result = serializer.Deserialize(YamlFile("listExplicit.yaml"));
-
-			Assert.True(typeof(IList<int>).IsAssignableFrom(result.GetType()));
-
-			IList<int> list = (IList<int>)result;
-			Assert.Equal(3, list[0]);
-			Assert.Equal(4, list[1]);
-			Assert.Equal(5, list[2]);
-		}
-
-<<<<<<< HEAD
-=======
-		[Fact]
-		public void DeserializeEnumerable()
-		{
-			Z[] z = new[] { new Z() { aaa = "Yo" }};
-			Serializer serializer = new Serializer();
-			StringWriter buffer = new StringWriter();
-			serializer.Serialize(buffer, z);
-
-			YamlSerializer<IEnumerable<Z>> deserializer = new YamlSerializer<IEnumerable<Z>>();
-			IEnumerable<Z> result = deserializer.Deserialize(new StringReader(buffer.ToString()));
-			Assert.Equal(1, result.Count());
-			Assert.Equal("Yo", result.First().aaa);
-		}
-
->>>>>>> 77f5b0b4
-		[Fact]
-		public void RoundtripList()
-		{
-			var serializer = new Serializer();
-			var deserializer = new YamlSerializer(typeof(List<int>), YamlSerializerModes.Roundtrip);
-
-			using (StringWriter buffer = new StringWriter())
-			{
-				List<int> original = new List<int>();
-				original.Add(2);
-				original.Add(4);
-				original.Add(6);
-				serializer.Serialize(buffer, original, typeof(List<int>), SerializationOptions.Roundtrip);
-
-				Console.WriteLine(buffer.ToString());
-
-				List<int> copy = (List<int>)deserializer.Deserialize(new StringReader(buffer.ToString()));
-
-				Assert.Equal(original.Count, copy.Count);
-
-				for (int i = 0; i < original.Count; ++i)
-				{
-					Assert.Equal(original[i], copy[i]);
-				}
-			}
-		}
-
-		[Fact]
-		public void DeserializeArray()
-		{
-			YamlSerializer<String[]> serializer = new YamlSerializer<String[]>();
-			object result = serializer.Deserialize(YamlFile("list.yaml"));
-
-			Assert.True(result is String[]);
-
-			String[] array = (String[])result;
-			Assert.Equal("one", array[0]);
-			Assert.Equal("two", array[1]);
-			Assert.Equal("three", array[2]);
-		}
-
-		[Fact]
-		public void Overrides()
-		{
-			DeserializationOptions options = new DeserializationOptions();
-			options.Overrides.Add(typeof(Z), "aaa", (t, reader) => ((Z)t).aaa = reader.Expect<Scalar>().Value.ToUpperInvariant());
-
-			YamlSerializer serializer = new YamlSerializer();
-			object result = serializer.Deserialize(YamlFile("explicitType.yaml"), options);
-
-			Assert.True(typeof(Z).IsAssignableFrom(result.GetType()));
-			Assert.Equal("BBB", ((Z)result).aaa);
-		}
-
-		[Fact]
-		public void Enums()
-		{
-			var serializer = new Serializer();
-			YamlSerializer<StringFormatFlags> deserializer = new YamlSerializer<StringFormatFlags>();
-
-			StringFormatFlags flags = StringFormatFlags.NoClip | StringFormatFlags.NoFontFallback;
-
-			StringWriter buffer = new StringWriter();
-			serializer.Serialize(buffer, flags);
-
-			StringFormatFlags deserialized = deserializer.Deserialize(new StringReader(buffer.ToString()));
-
-			Assert.Equal(flags, deserialized);
-		}
-
-		[Fact]
-		public void CustomTags()
-		{
-			DeserializationOptions options = new DeserializationOptions();
-			options.Mappings.Add("tag:yaml.org,2002:point", typeof(Point));
-
-			YamlSerializer serializer = new YamlSerializer();
-			object result = serializer.Deserialize(YamlFile("tags.yaml"), options);
-
-			Assert.Equal(typeof(Point), result.GetType());
-
-			Point value = (Point)result;
-			Assert.Equal(10, value.X);
-			Assert.Equal(20, value.Y);
-		}
-
-		//[Fact]
-		//public void DeserializeConvertible()
-		//{
-		//    YamlSerializer<Z> serializer = new YamlSerializer<Z>();
-		//    object result = serializer.Deserialize(YamlFile("convertible.yaml"));
-
-		//    Assert.True(typeof(Z).IsAssignableFrom(result.GetType()));
-		//    Assert.Equal("[hello, world]", ((Z)result).aaa, "The property has the wrong value.");
-		//}
-
-		public class Converter : TypeConverter
-		{
-			public override bool CanConvertFrom(ITypeDescriptorContext context, Type sourceType)
-			{
-				return sourceType == typeof(string);
-			}
-
-			public override object ConvertFrom(ITypeDescriptorContext context, CultureInfo culture, object value)
-			{
-				string[] parts = ((string)value).Split(' ');
-				return new Convertible
-				{
-					Left = parts[0],
-					Right = parts[1]
-				};
-			}
-		}
-<<<<<<< HEAD
-
-		[CLSCompliant(false)]
-=======
-		
->>>>>>> 77f5b0b4
-		[TypeConverter(typeof(Converter))]
-		public class Convertible : IConvertible
-		{
-			public string Left
-			{
-				get;
-				set;
-			}
-
-			public string Right
-			{
-				get;
-				set;
-			}
-
-			#region IConvertible Members
-
-			public TypeCode GetTypeCode()
-			{
-				throw new NotImplementedException();
-			}
-
-			public bool ToBoolean(IFormatProvider provider)
-			{
-				throw new NotImplementedException();
-			}
-
-			public byte ToByte(IFormatProvider provider)
-			{
-				throw new NotImplementedException();
-			}
-
-			public char ToChar(IFormatProvider provider)
-			{
-				throw new NotImplementedException();
-			}
-
-			public DateTime ToDateTime(IFormatProvider provider)
-			{
-				throw new NotImplementedException();
-			}
-
-			public decimal ToDecimal(IFormatProvider provider)
-			{
-				throw new NotImplementedException();
-			}
-
-			public double ToDouble(IFormatProvider provider)
-			{
-				throw new NotImplementedException();
-			}
-
-			public short ToInt16(IFormatProvider provider)
-			{
-				throw new NotImplementedException();
-			}
-
-			public int ToInt32(IFormatProvider provider)
-			{
-				throw new NotImplementedException();
-			}
-
-			public long ToInt64(IFormatProvider provider)
-			{
-				throw new NotImplementedException();
-			}
-
-			public sbyte ToSByte(IFormatProvider provider)
-			{
-				throw new NotImplementedException();
-			}
-
-			public float ToSingle(IFormatProvider provider)
-			{
-				throw new NotImplementedException();
-			}
-
-			public string ToString(IFormatProvider provider)
-			{
-				Assert.Equal(CultureInfo.InvariantCulture, provider);
-
-				return string.Format(provider, "[{0}, {1}]", Left, Right);
-			}
-
-			public object ToType(Type conversionType, IFormatProvider provider)
-			{
-				Assert.Equal(typeof(string), conversionType);
-				return ToString(provider);
-			}
-
-			public ushort ToUInt16(IFormatProvider provider)
-			{
-				throw new NotImplementedException();
-			}
-
-			public uint ToUInt32(IFormatProvider provider)
-			{
-				throw new NotImplementedException();
-			}
-
-			public ulong ToUInt64(IFormatProvider provider)
-			{
-				throw new NotImplementedException();
-			}
-
-			#endregion
-		}
-
-		class SomeCustomeType
-		{
-			// Test specifically with no parameterless, supposed to fail unless a type converter is specified
-			public SomeCustomeType(string value) { Value = value; }
-			public string Value;
-		}
-
-		public class CustomTypeConverter : IYamlTypeConverter
-		{
-			public bool Accepts(Type type) { return type == typeof(SomeCustomeType); }
-
-			public object ReadYaml(Parser parser, Type type)
-			{
-				var value = ((Scalar)parser.Current).Value;
-				parser.MoveNext();
-				return new SomeCustomeType(value);
-			}
-
-			public void WriteYaml(Emitter emitter, object value, Type type)
-			{
-				emitter.Emit(new Scalar(((SomeCustomeType)value).Value));
-			}
-		}
-
-		[Fact]
-		public void RoundtripWithTypeConverter()
-		{
-			SomeCustomeType x = new SomeCustomeType("Yo");
-			var serializer = new Serializer();
-			serializer.RegisterTypeConverter(new CustomTypeConverter());
-			StringWriter buffer = new StringWriter();
-			serializer.Serialize(buffer, x, SerializationOptions.Roundtrip);
-
-			Console.WriteLine(buffer.ToString());
-
-			var deserializer = new YamlSerializer<SomeCustomeType>(YamlSerializerModes.Roundtrip);
-			deserializer.RegisterTypeConverter(new CustomTypeConverter());
-
-			var copy = deserializer.Deserialize(new StringReader(buffer.ToString()));
-			Assert.Equal("Yo", copy.Value);
-		}
-
-		[Fact]
-		public void RoundtripDictionary()
-		{
-			Dictionary<string, string> entries = new Dictionary<string, string>
-			{
-				{ "key1", "value1" },
-				{ "key2", "value2" },
-				{ "key3", "value3" },
-			};
-
-			var serializer = new Serializer();
-			var deserializer = YamlSerializer.Create(entries, YamlSerializerModes.Roundtrip | YamlSerializerModes.DisableAliases);
-
-			StringWriter buffer = new StringWriter();
-			serializer.Serialize(buffer, entries);
-
-			Console.WriteLine(buffer.ToString());
-
-			var deserialized = deserializer.Deserialize(new StringReader(buffer.ToString()));
-
-			foreach (var pair in deserialized)
-			{
-				Assert.Equal(entries[pair.Key], pair.Value);
-			}
-		}
-
-		[Fact]
-		public void SerializeAnonymousType()
-		{
-			var data = new { Key = 3 };
-
-			var serializer = new Serializer();
-
-			StringWriter buffer = new StringWriter();
-			serializer.Serialize(buffer, data);
-
-			Console.WriteLine(buffer.ToString());
-
-			var deserializer = new YamlSerializer<Dictionary<string, string>>();
-			var parsed = deserializer.Deserialize(new StringReader(buffer.ToString()));
-
-			Assert.NotNull(parsed);
-			Assert.Equal(1, parsed.Count);
-		}
-
-		[Fact]
-		public void SerializationIncludesNullWhenAsked_BugFix()
-		{
-			var serializer = new Serializer();
-
-			using (StringWriter buffer = new StringWriter())
-			{
-				var original = new { MyString = (string)null };
-				serializer.Serialize(buffer, original, original.GetType(), SerializationOptions.EmitDefaults);
-
-				Console.WriteLine(buffer.ToString());
-
-				Assert.True(buffer.ToString().Contains("MyString"));
-			}
-		}
-
-		[Fact]
-		public void SerializationIncludesNullWhenAsked()
-		{
-			var serializer = new Serializer();
-
-			using (StringWriter buffer = new StringWriter())
-			{
-				X original = new X { MyString = null };
-				serializer.Serialize(buffer, original, typeof(X), SerializationOptions.EmitDefaults);
-
-				Console.WriteLine(buffer.ToString());
-
-				Assert.True(buffer.ToString().Contains("MyString"));
-			}
-		}
-
-		[Fact]
-		public void SerializationDoesNotIncludeNullWhenNotAsked()
-		{
-			var serializer = new Serializer();
-
-			using (StringWriter buffer = new StringWriter())
-			{
-				X original = new X { MyString = null };
-				serializer.Serialize(buffer, original, typeof(X), SerializationOptions.None);
-
-				Console.WriteLine(buffer.ToString());
-
-				Assert.False(buffer.ToString().Contains("MyString"));
-			}
-		}
-
-		[Fact]
-		public void SerializationOfNullWorksInJson()
-		{
-			var serializer = new Serializer();
-
-			using (StringWriter buffer = new StringWriter())
-			{
-				X original = new X { MyString = null };
-				serializer.Serialize(buffer, original, typeof(X), SerializationOptions.EmitDefaults | SerializationOptions.JsonCompatible);
-
-				Console.WriteLine(buffer.ToString());
-
-				Assert.True(buffer.ToString().Contains("MyString"));
-			}
-		}
-
-		[Fact]
-		public void DeserializationOfNullWorksInJson()
-		{
-			var serializer = new Serializer();
-			YamlSerializer deserializer = new YamlSerializer(typeof(X), YamlSerializerModes.EmitDefaults | YamlSerializerModes.JsonCompatible | YamlSerializerModes.Roundtrip);
-
-			using (StringWriter buffer = new StringWriter())
-			{
-				X original = new X { MyString = null };
-				serializer.Serialize(buffer, original, typeof(X), SerializationOptions.EmitDefaults | SerializationOptions.JsonCompatible | SerializationOptions.Roundtrip);
-
-				Console.WriteLine(buffer.ToString());
-
-				X copy = (X)deserializer.Deserialize(new StringReader(buffer.ToString()));
-
-				Assert.Null(copy.MyString);
-			}
-		}
-
-		//[Fact]
-		//public void DeserializationIgnoresUnknownProperties()
-		//{
-		//	var serializer = new YamlSerializer(typeof(X));
-		//}
-
-		class ContainsIgnore
-		{
-			[YamlIgnore]
-			public String IgnoreMe { get; set; }
-		}
-
-		[Fact]
-		public void SerializationRespectsYamlIgnoreAttribute()
-		{
-			var serializer = new Serializer();
-			var deserializer = new YamlSerializer<ContainsIgnore>(YamlSerializerModes.EmitDefaults | YamlSerializerModes.JsonCompatible | YamlSerializerModes.Roundtrip);
-
-			using (StringWriter buffer = new StringWriter())
-			{
-				var orig = new ContainsIgnore { IgnoreMe = "Some Text" };
-				serializer.Serialize(buffer, orig);
-				Console.WriteLine(buffer.ToString());
-				var copy = deserializer.Deserialize(new StringReader(buffer.ToString()));
-				Assert.Null(copy.IgnoreMe);
-			}
-		}
-
-		[Fact]
-		public void SerializeArrayOfIdenticalObjects()
-		{
-			var obj1 = new Z { aaa = "abc" };
-
-			var objects = new[] { obj1, obj1, obj1 };
-
-			var result = SerializeThenDeserialize(objects);
-
-			Assert.NotNull(result);
-			Assert.Equal(3, result.Length);
-			Assert.Equal(obj1.aaa, result[0].aaa);
-			Assert.Equal(obj1.aaa, result[1].aaa);
-			Assert.Equal(obj1.aaa, result[2].aaa);
-			Assert.Same(result[0], result[1]);
-			Assert.Same(result[1], result[2]);
-		}
-
-		[Fact]
-		public void SerializeUsingCamelCaseNaming()
-		{
-			var obj = new { foo = "bar", moreFoo = "More bar", evenMoreFoo = "Awesome" };
-			var result = SerializeWithNaming(obj, new CamelCaseNamingConvention());
-			Assert.Contains("foo: bar", result);
-			Assert.Contains("moreFoo: More bar", result);
-			Assert.Contains("evenMoreFoo: Awesome", result);
-		}
-
-		[Fact]
-		public void SerializeUsingPascalCaseNaming()
-		{
-			var obj = new { foo = "bar", moreFoo = "More bar", evenMoreFoo = "Awesome" };
-			var result = SerializeWithNaming(obj, new PascalCaseNamingConvention());
-
-			Console.WriteLine(result);
-
-			Assert.Contains("Foo: bar", result);
-			Assert.Contains("MoreFoo: More bar", result);
-			Assert.Contains("EvenMoreFoo: Awesome", result);
-		}
-
-
-		[Fact]
-		public void SerializeUsingHyphenation()
-		{
-			var obj = new { foo = "bar", moreFoo = "More bar", EvenMoreFoo = "Awesome" };
-			var result = SerializeWithNaming(obj, new HyphenatedNamingConvention());
-			Assert.Contains("foo: bar", result);
-			Assert.Contains("more-foo: More bar", result);
-			Assert.Contains("even-more-foo: Awesome", result);
-		}
-
-		private string SerializeWithNaming<T>(T input, INamingConvention naming)
-		{
-			var serializer = new Serializer();
-			using (var writer = new StringWriter())
-			{
-				serializer.Serialize(writer, input, typeof(T), SerializationOptions.None, naming);
-				return writer.ToString();
-			}
-		}
-
-		private T SerializeThenDeserialize<T>(T input)
-		{
-			Serializer serializer = new Serializer();
-			TextWriter writer = new StringWriter();
-			serializer.Serialize(writer, input, typeof(T));
-
-			string serialized = writer.ToString();
-			Console.WriteLine("serialized =\n-----\n{0}", serialized);
-
-			return YamlSerializer.Create(input).Deserialize(new StringReader(serialized));
-		}
-
-<<<<<<< HEAD
-		public class Person
-		{
-			public string Name { get; set; }
-		}
-
-		[Fact]
-		public void DeserializeTwoDocuments()
-		{
-			var yaml = @"---
-Name: Andy
----
-Name: Brad
-...";
-
-			var serializer = new YamlSerializer<Person>();
-
-			var reader = new EventReader(new Parser(new StringReader(yaml)));
-
-			reader.Expect<StreamStart>();
-
-			var andy = serializer.Deserialize(reader);
-			Assert.NotNull(andy);
-			Assert.Equal("Andy", andy.Name);
-
-			var brad = serializer.Deserialize(reader);
-			Assert.NotNull(brad);
-			Assert.Equal("Brad", brad.Name);
-		}
-
-		[Fact]
-		public void DeserializeManyDocuments()
-		{
-			var yaml = @"---
-Name: Andy
----
-Name: Brad
----
-Name: Charles
-...";
-
-			var serializer = new YamlSerializer<Person>();
-			var reader = new EventReader(new Parser(new StringReader(yaml)));
-
-			reader.Allow<StreamStart>();
-
-			var people = new List<Person>();
-			while (!reader.Accept<StreamEnd>())
-			{
-				var person = serializer.Deserialize(reader);
-				people.Add(person);
-			}
-
-			Assert.Equal(3, people.Count);
-			Assert.Equal("Andy", people[0].Name);
-			Assert.Equal("Brad", people[1].Name);
-			Assert.Equal("Charles", people[2].Name);
-=======
-		private class ConventionTest
-		{
-			public string FirstTest { get; set; }
-			public string SecondTest { get; set; }
-			public string ThirdTest { get; set; }
-			[YamlAlias("fourthTest")]
-			public string AliasTest { get; set; }
-		}
-
-		[Fact]
-		public void DeserializeUsingConventions()
-		{
-			var serializer = new YamlSerializer<ConventionTest>();
-			var result = serializer.Deserialize(YamlFile("namingConvention.yaml"));
-
-			Assert.Equal("First", result.FirstTest);
-			Assert.Equal("Second", result.SecondTest);
-			Assert.Equal("Third", result.ThirdTest);
-			Assert.Equal("Fourth", result.AliasTest);
-		}
-
-		[Fact]
-		public void RoundtripAlias()
-		{
-			var input = new ConventionTest { AliasTest = "Fourth" };
-			var serializer = new Serializer();
-			var writer = new StringWriter();
-			serializer.Serialize(writer, input, input.GetType());
-			string serialized = writer.ToString();
-
-			// Ensure serialisation is correct
-			Assert.Equal("fourthTest: Fourth", serialized.TrimEnd('\r', '\n'));
-
-			var deserializer = new YamlSerializer<ConventionTest>();
-			var output = deserializer.Deserialize(new StringReader(serialized));
-
-			// Ensure round-trip retains value
-			Assert.Equal(input.AliasTest, output.AliasTest);
-		}
-
-		public class HasDefaults
-		{
-			public const string DefaultValue = "myDefault";
-
-			[DefaultValue(DefaultValue)]
-			public string Value { get; set; }
-		}
-
-		[Fact]
-		public void DefaultValueAttributeIsUsedWhenPresentWithoutEmitDefaults()
-		{
-			var input = new HasDefaults { Value = HasDefaults.DefaultValue };
-
-			var serializer = new Serializer();
-			var writer = new StringWriter();
-			serializer.Serialize(writer, input);
-			var serialized = writer.ToString();
-
-			Console.WriteLine(serialized);
-
-			Assert.False(serialized.Contains("Value"));
-		}
-
-		[Fact]
-		public void DefaultValueAttributeIsIgnoredWhenPresentWithEmitDefaults()
-		{
-			var input = new HasDefaults { Value = HasDefaults.DefaultValue };
-
-			var serializer = new Serializer();
-			var writer = new StringWriter();
-			serializer.Serialize(writer, input, SerializationOptions.EmitDefaults);
-			var serialized = writer.ToString();
-
-			Console.WriteLine(serialized);
-
-			Assert.True(serialized.Contains("Value"));
-		}
-
-		[Fact]
-		public void DefaultValueAttributeIsIgnoredWhenValueIsDifferent()
-		{
-			var input = new HasDefaults { Value = "non-default" };
-
-			var serializer = new Serializer();
-			var writer = new StringWriter();
-			serializer.Serialize(writer, input);
-			var serialized = writer.ToString();
-
-			Console.WriteLine(serialized);
-
-			Assert.True(serialized.Contains("Value"));
->>>>>>> 77f5b0b4
-		}
-	}
-}
+//  This file is part of YamlDotNet - A .NET library for YAML.
+//  Copyright (c) 2008, 2009, 2010, 2011, 2012 Antoine Aubry
+
+//  Permission is hereby granted, free of charge, to any person obtaining a copy of
+//  this software and associated documentation files (the "Software"), to deal in
+//  the Software without restriction, including without limitation the rights to
+//  use, copy, modify, merge, publish, distribute, sublicense, and/or sell copies
+//  of the Software, and to permit persons to whom the Software is furnished to do
+//  so, subject to the following conditions:
+
+//  The above copyright notice and this permission notice shall be included in all
+//  copies or substantial portions of the Software.
+
+//  THE SOFTWARE IS PROVIDED "AS IS", WITHOUT WARRANTY OF ANY KIND, EXPRESS OR
+//  IMPLIED, INCLUDING BUT NOT LIMITED TO THE WARRANTIES OF MERCHANTABILITY,
+//  FITNESS FOR A PARTICULAR PURPOSE AND NONINFRINGEMENT. IN NO EVENT SHALL THE
+//  AUTHORS OR COPYRIGHT HOLDERS BE LIABLE FOR ANY CLAIM, DAMAGES OR OTHER
+//  LIABILITY, WHETHER IN AN ACTION OF CONTRACT, TORT OR OTHERWISE, ARISING FROM,
+//  OUT OF OR IN CONNECTION WITH THE SOFTWARE OR THE USE OR OTHER DEALINGS IN THE
+//  SOFTWARE.
+
+using System;
+using System.Drawing;
+using System.Linq;
+using Xunit;
+using System.IO;
+using YamlDotNet.Core;
+using YamlDotNet.RepresentationModel.Serialization;
+using System.Reflection;
+using System.Collections;
+using System.Collections.Generic;
+using YamlDotNet.Core.Events;
+using System.Globalization;
+using System.ComponentModel;
+using YamlDotNet.Core;
+using YamlDotNet.RepresentationModel.Serialization.NamingConventions;
+
+namespace YamlDotNet.UnitTests.RepresentationModel
+{
+	public class SerializationTests : YamlTest
+	{
+		private class X
+		{
+			private bool myFlag;
+
+			public bool MyFlag
+			{
+				get
+				{
+					return myFlag;
+				}
+				set
+				{
+					myFlag = value;
+				}
+			}
+
+			private string nothing;
+
+			public string Nothing
+			{
+				get
+				{
+					return nothing;
+				}
+				set
+				{
+					nothing = value;
+				}
+			}
+
+			private int myInt = 1234;
+
+			public int MyInt
+			{
+				get
+				{
+					return myInt;
+				}
+				set
+				{
+					myInt = value;
+				}
+			}
+
+			private double myDouble = 6789.1011;
+
+			public double MyDouble
+			{
+				get
+				{
+					return myDouble;
+				}
+				set
+				{
+					myDouble = value;
+				}
+			}
+
+			private string myString = "Hello world";
+
+			public string MyString
+			{
+				get
+				{
+					return myString;
+				}
+				set
+				{
+					myString = value;
+				}
+			}
+
+			private DateTime myDate = DateTime.Now;
+
+			public DateTime MyDate
+			{
+				get
+				{
+					return myDate;
+				}
+				set
+				{
+					myDate = value;
+				}
+			}
+
+			private TimeSpan myTimeSpan = TimeSpan.FromHours(1);
+
+			public TimeSpan MyTimeSpan
+			{
+				get
+				{
+					return myTimeSpan;
+				}
+				set
+				{
+					myTimeSpan = value;
+				}
+			}
+
+			private Point myPoint = new Point(100, 200);
+
+			public Point MyPoint
+			{
+				get
+				{
+					return myPoint;
+				}
+				set
+				{
+					myPoint = value;
+				}
+			}
+
+			private int? myNullableWithValue = 8;
+
+			public int? MyNullableWithValue
+			{
+				get { return myNullableWithValue; }
+				set { myNullableWithValue = value; }
+			}
+
+			private int? myNullableWithoutValue = null;
+
+			public int? MyNullableWithoutValue
+			{
+				get { return myNullableWithoutValue; }
+				set { myNullableWithoutValue = value; }
+			}
+		}
+
+		[Fact]
+		public void Roundtrip()
+		{
+			var serializer = new Serializer();
+
+			using (StringWriter buffer = new StringWriter())
+			{
+				X original = new X();
+				serializer.Serialize(buffer, original, SerializationOptions.Roundtrip);
+
+				Console.WriteLine(buffer.ToString());
+
+				var deserializer = new YamlSerializer(typeof(X), YamlSerializerModes.Roundtrip);
+				X copy = (X)deserializer.Deserialize(new StringReader(buffer.ToString()));
+
+				foreach (var property in typeof(X).GetProperties(BindingFlags.Public | BindingFlags.Instance))
+				{
+					if (property.CanRead && property.CanWrite)
+					{
+						Assert.Equal(
+							property.GetValue(original, null),
+							property.GetValue(copy, null)
+						);
+					}
+				}
+			}
+		}
+
+		[Fact]
+		public void RoundtripWithDefaults()
+		{
+			var serializer = new Serializer();
+
+			using (StringWriter buffer = new StringWriter())
+			{
+				X original = new X();
+				serializer.Serialize(buffer, original, SerializationOptions.Roundtrip | SerializationOptions.EmitDefaults);
+
+				Console.WriteLine(buffer.ToString());
+
+				var deserializer = new YamlSerializer(typeof(X), YamlSerializerModes.Roundtrip);
+				X copy = (X)deserializer.Deserialize(new StringReader(buffer.ToString()));
+
+				foreach (var property in typeof(X).GetProperties(BindingFlags.Public | BindingFlags.Instance))
+				{
+					if (property.CanRead && property.CanWrite)
+					{
+						Assert.Equal(
+							property.GetValue(original, null),
+							property.GetValue(copy, null)
+						);
+					}
+				}
+			}
+		}
+
+
+		private class Y
+		{
+			private Y child;
+
+			public Y Child
+			{
+				get
+				{
+					return child;
+				}
+				set
+				{
+					child = value;
+				}
+			}
+
+			private Y child2;
+
+			public Y Child2
+			{
+				get
+				{
+					return child2;
+				}
+				set
+				{
+					child2 = value;
+				}
+			}
+		}
+
+
+		[Fact]
+		public void CircularReference()
+		{
+			var serializer = new Serializer();
+
+			using (StringWriter buffer = new StringWriter())
+			{
+				Y original = new Y();
+				original.Child = new Y
+				{
+					Child = original,
+					Child2 = original
+				};
+
+				serializer.Serialize(buffer, original, typeof(Y), SerializationOptions.Roundtrip);
+
+				Console.WriteLine(buffer.ToString());
+			}
+		}
+
+		public class Z
+		{
+			public string aaa
+			{
+				get;
+				set;
+			}
+		}
+
+		[Fact]
+		public void DeserializeScalar()
+		{
+			var sut = new Deserializer();
+			object result = sut.Deserialize(YamlFile("test2.yaml"), typeof(object));
+
+			Assert.Equal("a scalar", result);
+		}
+
+		[Fact]
+		public void DeserializeExplicitType()
+		{
+			var serializer = new Deserializer();
+			object result = serializer.Deserialize(YamlFile("explicitType.yaml"), typeof(object));
+
+			Assert.True(typeof(Z).IsAssignableFrom(result.GetType()));
+			Assert.Equal("bbb", ((Z)result).aaa);
+		}
+
+		[Fact]
+		public void DeserializeDictionary()
+		{
+			YamlSerializer serializer = new YamlSerializer();
+			object result = serializer.Deserialize(YamlFile("dictionary.yaml"));
+
+			Assert.True(typeof(IDictionary<object, object>).IsAssignableFrom(result.GetType()), "The deserialized object has the wrong type.");
+
+			IDictionary<object, object> dictionary = (IDictionary<object, object>)result;
+			Assert.Equal("value1", dictionary["key1"]);
+			Assert.Equal("value2", dictionary["key2"]);
+		}
+
+		[Fact]
+		public void DeserializeExplicitDictionary()
+		{
+			YamlSerializer serializer = new YamlSerializer();
+			object result = serializer.Deserialize(YamlFile("dictionaryExplicit.yaml"));
+
+			Assert.True(typeof(IDictionary<string, int>).IsAssignableFrom(result.GetType()), "The deserialized object has the wrong type.");
+
+			IDictionary<string, int> dictionary = (IDictionary<string, int>)result;
+			Assert.Equal(1, dictionary["key1"]);
+			Assert.Equal(2, dictionary["key2"]);
+		}
+
+		[Fact]
+		public void DeserializeListOfDictionaries()
+		{
+			var serializer = new YamlSerializer<List<Dictionary<string, string>>>();
+			object result = serializer.Deserialize(YamlFile("listOfDictionaries.yaml"));
+
+			Assert.IsType<List<Dictionary<string, string>>>(result);
+
+			var list = (List<Dictionary<string, string>>)result;
+			Assert.Equal("conn1", list[0]["connection"]);
+			Assert.Equal("path1", list[0]["path"]);
+			Assert.Equal("conn2", list[1]["connection"]);
+			Assert.Equal("path2", list[1]["path"]);
+		}
+
+		[Fact]
+		public void DeserializeList()
+		{
+			YamlSerializer serializer = new YamlSerializer();
+			object result = serializer.Deserialize(YamlFile("list.yaml"));
+
+			Assert.True(typeof(IList).IsAssignableFrom(result.GetType()));
+
+			IList list = (IList)result;
+			Assert.Equal("one", list[0]);
+			Assert.Equal("two", list[1]);
+			Assert.Equal("three", list[2]);
+		}
+
+		[Fact]
+		public void DeserializeExplicitList()
+		{
+			YamlSerializer serializer = new YamlSerializer();
+			object result = serializer.Deserialize(YamlFile("listExplicit.yaml"));
+
+			Assert.True(typeof(IList<int>).IsAssignableFrom(result.GetType()));
+
+			IList<int> list = (IList<int>)result;
+			Assert.Equal(3, list[0]);
+			Assert.Equal(4, list[1]);
+			Assert.Equal(5, list[2]);
+		}
+
+		[Fact]
+		public void DeserializeEnumerable()
+		{
+			Z[] z = new[] { new Z() { aaa = "Yo" }};
+			Serializer serializer = new Serializer();
+			StringWriter buffer = new StringWriter();
+			serializer.Serialize(buffer, z);
+
+			YamlSerializer<IEnumerable<Z>> deserializer = new YamlSerializer<IEnumerable<Z>>();
+			IEnumerable<Z> result = deserializer.Deserialize(new StringReader(buffer.ToString()));
+			Assert.Equal(1, result.Count());
+			Assert.Equal("Yo", result.First().aaa);
+		}
+
+		[Fact]
+		public void RoundtripList()
+		{
+			var serializer = new Serializer();
+			var deserializer = new YamlSerializer(typeof(List<int>), YamlSerializerModes.Roundtrip);
+
+			using (StringWriter buffer = new StringWriter())
+			{
+				List<int> original = new List<int>();
+				original.Add(2);
+				original.Add(4);
+				original.Add(6);
+				serializer.Serialize(buffer, original, typeof(List<int>), SerializationOptions.Roundtrip);
+
+				Console.WriteLine(buffer.ToString());
+
+				List<int> copy = (List<int>)deserializer.Deserialize(new StringReader(buffer.ToString()));
+
+				Assert.Equal(original.Count, copy.Count);
+
+				for (int i = 0; i < original.Count; ++i)
+				{
+					Assert.Equal(original[i], copy[i]);
+				}
+			}
+		}
+
+		[Fact]
+		public void DeserializeArray()
+		{
+			YamlSerializer<String[]> serializer = new YamlSerializer<String[]>();
+			object result = serializer.Deserialize(YamlFile("list.yaml"));
+
+			Assert.True(result is String[]);
+
+			String[] array = (String[])result;
+			Assert.Equal("one", array[0]);
+			Assert.Equal("two", array[1]);
+			Assert.Equal("three", array[2]);
+		}
+
+		[Fact]
+		public void Overrides()
+		{
+			DeserializationOptions options = new DeserializationOptions();
+			options.Overrides.Add(typeof(Z), "aaa", (t, reader) => ((Z)t).aaa = reader.Expect<Scalar>().Value.ToUpperInvariant());
+
+			YamlSerializer serializer = new YamlSerializer();
+			object result = serializer.Deserialize(YamlFile("explicitType.yaml"), options);
+
+			Assert.True(typeof(Z).IsAssignableFrom(result.GetType()));
+			Assert.Equal("BBB", ((Z)result).aaa);
+		}
+
+		[Fact]
+		public void Enums()
+		{
+			var serializer = new Serializer();
+			YamlSerializer<StringFormatFlags> deserializer = new YamlSerializer<StringFormatFlags>();
+
+			StringFormatFlags flags = StringFormatFlags.NoClip | StringFormatFlags.NoFontFallback;
+
+			StringWriter buffer = new StringWriter();
+			serializer.Serialize(buffer, flags);
+
+			StringFormatFlags deserialized = deserializer.Deserialize(new StringReader(buffer.ToString()));
+
+			Assert.Equal(flags, deserialized);
+		}
+
+		[Fact]
+		public void CustomTags()
+		{
+			DeserializationOptions options = new DeserializationOptions();
+			options.Mappings.Add("tag:yaml.org,2002:point", typeof(Point));
+
+			YamlSerializer serializer = new YamlSerializer();
+			object result = serializer.Deserialize(YamlFile("tags.yaml"), options);
+
+			Assert.Equal(typeof(Point), result.GetType());
+
+			Point value = (Point)result;
+			Assert.Equal(10, value.X);
+			Assert.Equal(20, value.Y);
+		}
+
+		//[Fact]
+		//public void DeserializeConvertible()
+		//{
+		//    YamlSerializer<Z> serializer = new YamlSerializer<Z>();
+		//    object result = serializer.Deserialize(YamlFile("convertible.yaml"));
+
+		//    Assert.True(typeof(Z).IsAssignableFrom(result.GetType()));
+		//    Assert.Equal("[hello, world]", ((Z)result).aaa, "The property has the wrong value.");
+		//}
+
+		public class Converter : TypeConverter
+		{
+			public override bool CanConvertFrom(ITypeDescriptorContext context, Type sourceType)
+			{
+				return sourceType == typeof(string);
+			}
+
+			public override object ConvertFrom(ITypeDescriptorContext context, CultureInfo culture, object value)
+			{
+				string[] parts = ((string)value).Split(' ');
+				return new Convertible
+				{
+					Left = parts[0],
+					Right = parts[1]
+				};
+			}
+		}
+
+		[TypeConverter(typeof(Converter))]
+		public class Convertible : IConvertible
+		{
+			public string Left
+			{
+				get;
+				set;
+			}
+
+			public string Right
+			{
+				get;
+				set;
+			}
+
+			#region IConvertible Members
+
+			public TypeCode GetTypeCode()
+			{
+				throw new NotImplementedException();
+			}
+
+			public bool ToBoolean(IFormatProvider provider)
+			{
+				throw new NotImplementedException();
+			}
+
+			public byte ToByte(IFormatProvider provider)
+			{
+				throw new NotImplementedException();
+			}
+
+			public char ToChar(IFormatProvider provider)
+			{
+				throw new NotImplementedException();
+			}
+
+			public DateTime ToDateTime(IFormatProvider provider)
+			{
+				throw new NotImplementedException();
+			}
+
+			public decimal ToDecimal(IFormatProvider provider)
+			{
+				throw new NotImplementedException();
+			}
+
+			public double ToDouble(IFormatProvider provider)
+			{
+				throw new NotImplementedException();
+			}
+
+			public short ToInt16(IFormatProvider provider)
+			{
+				throw new NotImplementedException();
+			}
+
+			public int ToInt32(IFormatProvider provider)
+			{
+				throw new NotImplementedException();
+			}
+
+			public long ToInt64(IFormatProvider provider)
+			{
+				throw new NotImplementedException();
+			}
+
+			public sbyte ToSByte(IFormatProvider provider)
+			{
+				throw new NotImplementedException();
+			}
+
+			public float ToSingle(IFormatProvider provider)
+			{
+				throw new NotImplementedException();
+			}
+
+			public string ToString(IFormatProvider provider)
+			{
+				Assert.Equal(CultureInfo.InvariantCulture, provider);
+
+				return string.Format(provider, "[{0}, {1}]", Left, Right);
+			}
+
+			public object ToType(Type conversionType, IFormatProvider provider)
+			{
+				Assert.Equal(typeof(string), conversionType);
+				return ToString(provider);
+			}
+
+			public ushort ToUInt16(IFormatProvider provider)
+			{
+				throw new NotImplementedException();
+			}
+
+			public uint ToUInt32(IFormatProvider provider)
+			{
+				throw new NotImplementedException();
+			}
+
+			public ulong ToUInt64(IFormatProvider provider)
+			{
+				throw new NotImplementedException();
+			}
+
+			#endregion
+		}
+
+		class SomeCustomeType
+		{
+			// Test specifically with no parameterless, supposed to fail unless a type converter is specified
+			public SomeCustomeType(string value) { Value = value; }
+			public string Value;
+		}
+
+		public class CustomTypeConverter : IYamlTypeConverter
+		{
+			public bool Accepts(Type type) { return type == typeof(SomeCustomeType); }
+
+			public object ReadYaml(Parser parser, Type type)
+			{
+				var value = ((Scalar)parser.Current).Value;
+				parser.MoveNext();
+				return new SomeCustomeType(value);
+			}
+
+			public void WriteYaml(Emitter emitter, object value, Type type)
+			{
+				emitter.Emit(new Scalar(((SomeCustomeType)value).Value));
+			}
+		}
+
+		[Fact]
+		public void RoundtripWithTypeConverter()
+		{
+			SomeCustomeType x = new SomeCustomeType("Yo");
+			var serializer = new Serializer();
+			serializer.RegisterTypeConverter(new CustomTypeConverter());
+			StringWriter buffer = new StringWriter();
+			serializer.Serialize(buffer, x, SerializationOptions.Roundtrip);
+
+			Console.WriteLine(buffer.ToString());
+
+			var deserializer = new YamlSerializer<SomeCustomeType>(YamlSerializerModes.Roundtrip);
+			deserializer.RegisterTypeConverter(new CustomTypeConverter());
+
+			var copy = deserializer.Deserialize(new StringReader(buffer.ToString()));
+			Assert.Equal("Yo", copy.Value);
+		}
+
+		[Fact]
+		public void RoundtripDictionary()
+		{
+			Dictionary<string, string> entries = new Dictionary<string, string>
+			{
+				{ "key1", "value1" },
+				{ "key2", "value2" },
+				{ "key3", "value3" },
+			};
+
+			var serializer = new Serializer();
+			var deserializer = YamlSerializer.Create(entries, YamlSerializerModes.Roundtrip | YamlSerializerModes.DisableAliases);
+
+			StringWriter buffer = new StringWriter();
+			serializer.Serialize(buffer, entries);
+
+			Console.WriteLine(buffer.ToString());
+
+			var deserialized = deserializer.Deserialize(new StringReader(buffer.ToString()));
+
+			foreach (var pair in deserialized)
+			{
+				Assert.Equal(entries[pair.Key], pair.Value);
+			}
+		}
+
+		[Fact]
+		public void SerializeAnonymousType()
+		{
+			var data = new { Key = 3 };
+
+			var serializer = new Serializer();
+
+			StringWriter buffer = new StringWriter();
+			serializer.Serialize(buffer, data);
+
+			Console.WriteLine(buffer.ToString());
+
+			var deserializer = new YamlSerializer<Dictionary<string, string>>();
+			var parsed = deserializer.Deserialize(new StringReader(buffer.ToString()));
+
+			Assert.NotNull(parsed);
+			Assert.Equal(1, parsed.Count);
+		}
+
+		[Fact]
+		public void SerializationIncludesNullWhenAsked_BugFix()
+		{
+			var serializer = new Serializer();
+
+			using (StringWriter buffer = new StringWriter())
+			{
+				var original = new { MyString = (string)null };
+				serializer.Serialize(buffer, original, original.GetType(), SerializationOptions.EmitDefaults);
+
+				Console.WriteLine(buffer.ToString());
+
+				Assert.True(buffer.ToString().Contains("MyString"));
+			}
+		}
+
+		[Fact]
+		public void SerializationIncludesNullWhenAsked()
+		{
+			var serializer = new Serializer();
+
+			using (StringWriter buffer = new StringWriter())
+			{
+				X original = new X { MyString = null };
+				serializer.Serialize(buffer, original, typeof(X), SerializationOptions.EmitDefaults);
+
+				Console.WriteLine(buffer.ToString());
+
+				Assert.True(buffer.ToString().Contains("MyString"));
+			}
+		}
+
+		[Fact]
+		public void SerializationDoesNotIncludeNullWhenNotAsked()
+		{
+			var serializer = new Serializer();
+
+			using (StringWriter buffer = new StringWriter())
+			{
+				X original = new X { MyString = null };
+				serializer.Serialize(buffer, original, typeof(X), SerializationOptions.None);
+
+				Console.WriteLine(buffer.ToString());
+
+				Assert.False(buffer.ToString().Contains("MyString"));
+			}
+		}
+
+		[Fact]
+		public void SerializationOfNullWorksInJson()
+		{
+			var serializer = new Serializer();
+
+			using (StringWriter buffer = new StringWriter())
+			{
+				X original = new X { MyString = null };
+				serializer.Serialize(buffer, original, typeof(X), SerializationOptions.EmitDefaults | SerializationOptions.JsonCompatible);
+
+				Console.WriteLine(buffer.ToString());
+
+				Assert.True(buffer.ToString().Contains("MyString"));
+			}
+		}
+
+		[Fact]
+		public void DeserializationOfNullWorksInJson()
+		{
+			var serializer = new Serializer();
+			YamlSerializer deserializer = new YamlSerializer(typeof(X), YamlSerializerModes.EmitDefaults | YamlSerializerModes.JsonCompatible | YamlSerializerModes.Roundtrip);
+
+			using (StringWriter buffer = new StringWriter())
+			{
+				X original = new X { MyString = null };
+				serializer.Serialize(buffer, original, typeof(X), SerializationOptions.EmitDefaults | SerializationOptions.JsonCompatible | SerializationOptions.Roundtrip);
+
+				Console.WriteLine(buffer.ToString());
+
+				X copy = (X)deserializer.Deserialize(new StringReader(buffer.ToString()));
+
+				Assert.Null(copy.MyString);
+			}
+		}
+
+		//[Fact]
+		//public void DeserializationIgnoresUnknownProperties()
+		//{
+		//	var serializer = new YamlSerializer(typeof(X));
+		//}
+
+		class ContainsIgnore
+		{
+			[YamlIgnore]
+			public String IgnoreMe { get; set; }
+		}
+
+		[Fact]
+		public void SerializationRespectsYamlIgnoreAttribute()
+		{
+			var serializer = new Serializer();
+			var deserializer = new YamlSerializer<ContainsIgnore>(YamlSerializerModes.EmitDefaults | YamlSerializerModes.JsonCompatible | YamlSerializerModes.Roundtrip);
+
+			using (StringWriter buffer = new StringWriter())
+			{
+				var orig = new ContainsIgnore { IgnoreMe = "Some Text" };
+				serializer.Serialize(buffer, orig);
+				Console.WriteLine(buffer.ToString());
+				var copy = deserializer.Deserialize(new StringReader(buffer.ToString()));
+				Assert.Null(copy.IgnoreMe);
+			}
+		}
+
+		[Fact]
+		public void SerializeArrayOfIdenticalObjects()
+		{
+			var obj1 = new Z { aaa = "abc" };
+
+			var objects = new[] { obj1, obj1, obj1 };
+
+			var result = SerializeThenDeserialize(objects);
+
+			Assert.NotNull(result);
+			Assert.Equal(3, result.Length);
+			Assert.Equal(obj1.aaa, result[0].aaa);
+			Assert.Equal(obj1.aaa, result[1].aaa);
+			Assert.Equal(obj1.aaa, result[2].aaa);
+			Assert.Same(result[0], result[1]);
+			Assert.Same(result[1], result[2]);
+		}
+
+		[Fact]
+		public void SerializeUsingCamelCaseNaming()
+		{
+			var obj = new { foo = "bar", moreFoo = "More bar", evenMoreFoo = "Awesome" };
+			var result = SerializeWithNaming(obj, new CamelCaseNamingConvention());
+			Assert.Contains("foo: bar", result);
+			Assert.Contains("moreFoo: More bar", result);
+			Assert.Contains("evenMoreFoo: Awesome", result);
+		}
+
+		[Fact]
+		public void SerializeUsingPascalCaseNaming()
+		{
+			var obj = new { foo = "bar", moreFoo = "More bar", evenMoreFoo = "Awesome" };
+			var result = SerializeWithNaming(obj, new PascalCaseNamingConvention());
+
+			Console.WriteLine(result);
+
+			Assert.Contains("Foo: bar", result);
+			Assert.Contains("MoreFoo: More bar", result);
+			Assert.Contains("EvenMoreFoo: Awesome", result);
+		}
+
+
+		[Fact]
+		public void SerializeUsingHyphenation()
+		{
+			var obj = new { foo = "bar", moreFoo = "More bar", EvenMoreFoo = "Awesome" };
+			var result = SerializeWithNaming(obj, new HyphenatedNamingConvention());
+			Assert.Contains("foo: bar", result);
+			Assert.Contains("more-foo: More bar", result);
+			Assert.Contains("even-more-foo: Awesome", result);
+		}
+
+		private string SerializeWithNaming<T>(T input, INamingConvention naming)
+		{
+			var serializer = new Serializer();
+			using (var writer = new StringWriter())
+			{
+				serializer.Serialize(writer, input, typeof(T), SerializationOptions.None, naming);
+				return writer.ToString();
+			}
+		}
+
+		private T SerializeThenDeserialize<T>(T input)
+		{
+			Serializer serializer = new Serializer();
+			TextWriter writer = new StringWriter();
+			serializer.Serialize(writer, input, typeof(T));
+
+			string serialized = writer.ToString();
+			Console.WriteLine("serialized =\n-----\n{0}", serialized);
+
+			return YamlSerializer.Create(input).Deserialize(new StringReader(serialized));
+		}
+
+		private class ConventionTest
+		{
+			public string FirstTest { get; set; }
+			public string SecondTest { get; set; }
+			public string ThirdTest { get; set; }
+			[YamlAlias("fourthTest")]
+			public string AliasTest { get; set; }
+		}
+
+		[Fact]
+		public void DeserializeUsingConventions()
+		{
+			var serializer = new YamlSerializer<ConventionTest>();
+			var result = serializer.Deserialize(YamlFile("namingConvention.yaml"));
+
+			Assert.Equal("First", result.FirstTest);
+			Assert.Equal("Second", result.SecondTest);
+			Assert.Equal("Third", result.ThirdTest);
+			Assert.Equal("Fourth", result.AliasTest);
+		}
+
+		[Fact]
+		public void RoundtripAlias()
+		{
+			var input = new ConventionTest { AliasTest = "Fourth" };
+			var serializer = new Serializer();
+			var writer = new StringWriter();
+			serializer.Serialize(writer, input, input.GetType());
+			string serialized = writer.ToString();
+
+			// Ensure serialisation is correct
+			Assert.Equal("fourthTest: Fourth", serialized.TrimEnd('\r', '\n'));
+
+			var deserializer = new YamlSerializer<ConventionTest>();
+			var output = deserializer.Deserialize(new StringReader(serialized));
+
+			// Ensure round-trip retains value
+			Assert.Equal(input.AliasTest, output.AliasTest);
+		}
+
+		public class HasDefaults
+		{
+			public const string DefaultValue = "myDefault";
+
+			[DefaultValue(DefaultValue)]
+			public string Value { get; set; }
+		}
+
+		[Fact]
+		public void DefaultValueAttributeIsUsedWhenPresentWithoutEmitDefaults()
+		{
+			var input = new HasDefaults { Value = HasDefaults.DefaultValue };
+
+			var serializer = new Serializer();
+			var writer = new StringWriter();
+			serializer.Serialize(writer, input);
+			var serialized = writer.ToString();
+
+			Console.WriteLine(serialized);
+
+			Assert.False(serialized.Contains("Value"));
+		}
+
+		[Fact]
+		public void DefaultValueAttributeIsIgnoredWhenPresentWithEmitDefaults()
+		{
+			var input = new HasDefaults { Value = HasDefaults.DefaultValue };
+
+			var serializer = new Serializer();
+			var writer = new StringWriter();
+			serializer.Serialize(writer, input, SerializationOptions.EmitDefaults);
+			var serialized = writer.ToString();
+
+			Console.WriteLine(serialized);
+
+			Assert.True(serialized.Contains("Value"));
+		}
+
+		[Fact]
+		public void DefaultValueAttributeIsIgnoredWhenValueIsDifferent()
+		{
+			var input = new HasDefaults { Value = "non-default" };
+
+			var serializer = new Serializer();
+			var writer = new StringWriter();
+			serializer.Serialize(writer, input);
+			var serialized = writer.ToString();
+
+			Console.WriteLine(serialized);
+
+			Assert.True(serialized.Contains("Value"));
+		}
+		
+		public class Person
+		{
+			public string Name { get; set; }
+		}
+
+		[Fact]
+		public void DeserializeTwoDocuments()
+		{
+			var yaml = @"---
+Name: Andy
+---
+Name: Brad
+...";
+
+			var serializer = new YamlSerializer<Person>();
+
+			var reader = new EventReader(new Parser(new StringReader(yaml)));
+
+			reader.Expect<StreamStart>();
+
+			var andy = serializer.Deserialize(reader);
+			Assert.NotNull(andy);
+			Assert.Equal("Andy", andy.Name);
+
+			var brad = serializer.Deserialize(reader);
+			Assert.NotNull(brad);
+			Assert.Equal("Brad", brad.Name);
+		}
+
+		[Fact]
+		public void DeserializeManyDocuments()
+		{
+			var yaml = @"---
+Name: Andy
+---
+Name: Brad
+---
+Name: Charles
+...";
+
+			var serializer = new YamlSerializer<Person>();
+			var reader = new EventReader(new Parser(new StringReader(yaml)));
+
+			reader.Allow<StreamStart>();
+
+			var people = new List<Person>();
+			while (!reader.Accept<StreamEnd>())
+			{
+				var person = serializer.Deserialize(reader);
+				people.Add(person);
+			}
+
+			Assert.Equal(3, people.Count);
+			Assert.Equal("Andy", people[0].Name);
+			Assert.Equal("Brad", people[1].Name);
+			Assert.Equal("Charles", people[2].Name);
+		}
+		
+	}
+}